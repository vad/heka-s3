--- conflicted
+++ resolved
@@ -16,6 +16,12 @@
 	"github.com/mitchellh/goamz/s3"
 )
 
+const INTERVAL_PERIOD time.Duration = 24 * time.Hour
+
+const HOUR_TO_TICK int = 00
+const MINUTE_TO_TICK int = 00
+const SECOND_TO_TICK int = 00
+
 type S3OutputConfig struct {
 	SecretKey string `toml:"secret_key"`
 	AccessKey string `toml:"access_key"`
@@ -32,7 +38,16 @@
 	config *S3OutputConfig
 	client *s3.S3
 	bucket *s3.Bucket
-	bufferFileName string
+	bufferFilePath string
+}
+
+func midnightTicker() *time.Ticker {
+	nextTick := time.Date(time.Now().Year(), time.Now().Month(), time.Now().Day(), HOUR_TO_TICK, MINUTE_TO_TICK, SECOND_TO_TICK, 0, time.Local)
+	if !nextTick.After(time.Now()) {
+		nextTick = nextTick.Add(INTERVAL_PERIOD)
+	}
+	diff := nextTick.Sub(time.Now())
+	return time.NewTicker(diff)
 }
 
 func (so *S3Output) ConfigStruct() interface{} {
@@ -54,7 +69,8 @@
 	so.bucket = so.client.Bucket(so.config.Bucket)
 
 	prefixList := strings.Split(so.config.Prefix, "/")
-	so.bufferFileName = so.config.Bucket + strings.Join(prefixList, "_")
+	bufferFileName := so.config.Bucket + strings.Join(prefixList, "_")
+	so.bufferFilePath = so.config.BufferPath + "/" + bufferFileName
 	return
 }
 
@@ -62,6 +78,7 @@
 	inChan := or.InChan()
 	tickerChan := or.Ticker()
 	buffer := bytes.NewBuffer(nil)
+    midnightTicker := midnightTicker()
 
 	var (
 		pack    *PipelinePack
@@ -93,6 +110,17 @@
 			}
 			or.LogMessage(fmt.Sprintf("Payload uploaded successfully."))
 			buffer.Reset()
+		case <- midnightTicker:
+			midnightTicker = midnightTicker()
+			or.LogMessage(fmt.Sprintf("Midnight ticker fired, uploading payload."))
+			err := so.Upload(buffer, or)
+			if err != nil {
+				or.LogMessage(fmt.Sprintf("Warning, unable to upload payload: %s", err))
+				err = nil
+				continue
+			}
+			or.LogMessage(fmt.Sprintf("Payload uploaded successfully."))
+			buffer.Reset()
 		}
 	}
 
@@ -118,15 +146,6 @@
 		if err != nil { return }
 	}
 
-<<<<<<< HEAD
-	if ok, err = exists(so.bufferFileName); err != nil {
-		return
-	}
-
-	if !ok {
-		or.LogMessage("Creating buffer file: " +  so.bufferFileName)
-		w, err := os.Create(so.bufferFileName)
-=======
 	err = os.Chdir(so.config.BufferPath)
 	if err != nil { return }
 
@@ -134,27 +153,15 @@
 	if os.IsNotExist(err) {
 		or.LogMessage("Creating buffer file: " +  so.bufferFilePath)
 		w, err := os.Create(so.bufferFilePath)
->>>>>>> ab30b17d
 		w.Close()
 		if err != nil { return err }
 	}
 	
-<<<<<<< HEAD
-	// or.LogMessage("appending to buffer file")
-	if f, err = os.OpenFile(so.bufferFileName, os.O_APPEND|os.O_WRONLY, 0666); err != nil {
-		return
-	}
-	if _, err = f.Write(buffer.Bytes()); err != nil {
-	    return
-	}
-	f.Close()
-=======
 	f, err := os.OpenFile(so.bufferFilePath, os.O_APPEND|os.O_WRONLY, 0666)
 	if err != nil { return }
 
 	_, err = f.Write(buffer.Bytes()) 
 	if err != nil { return }
->>>>>>> ab30b17d
 
 	f.Close()
 	buffer.Reset()
@@ -162,12 +169,6 @@
 	return
 }
 
-<<<<<<< HEAD
-func (so *S3Output) ReadFromDisk() (buffer *bytes.Buffer, err error) {
-	bufferFilePath := so.config.BufferPath + "/" + so.bufferFileName
-	buf, err := ioutil.ReadFile(bufferFilePath)
-	buffer = bytes.NewBuffer(buf)
-=======
 func (so *S3Output) ReadFromDisk(or OutputRunner) (buffer *bytes.Buffer, err error) {
 	if so.config.Compression {
 		or.LogMessage("Compressing buffer file...")
@@ -205,7 +206,6 @@
 			break 
 		}
 	}
->>>>>>> ab30b17d
 
 	fi.Close()
 	return buffer, err
@@ -239,9 +239,8 @@
 	err = so.bucket.Put(path, buffer.Bytes(), contentType, "public-read")
 
 	or.LogMessage("Upload finished, removing buffer file on disk.")
-	bufferFilePath := so.config.BufferPath + "/" + so.bufferFileName
 	if err == nil {
-		err = os.Remove(bufferFilePath)
+		err = os.Remove(so.bufferFilePath)
 	}
 
 	return
